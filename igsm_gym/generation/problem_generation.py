--- conflicted
+++ resolved
@@ -4,11 +4,7 @@
 import json
 import numpy as np
 
-<<<<<<< HEAD
-from igsm_gym.utils import softmax, seed_all
-=======
-from igsm_gym.utils import softmax, random_select_and_remove, english_dict
->>>>>>> 19bc873b
+from igsm_gym.utils import softmax, seed_all, random_select_and_remove, english_dict
 from igsm_gym.generation.graph_util import Node, StructureGraph, DependencyNode, DependencyGraph
 
 DEFAULT_CONFIG = {
@@ -152,22 +148,6 @@
     
     def generate_answer(self) -> str:
         answer_desc = []
-<<<<<<< HEAD
-        all_variables = list(
-            [chr(i) for i in range(ord('a'), ord('z') + 1)] + # lower case
-            [chr(i) for i in range(ord('A'), ord('Z') + 1)] # upper case
-        )
-        all_variables = sorted(all_variables)
-        # seed_all(2900)
-        print("random int:", random.randint(0, 100))
-        random.shuffle(all_variables)
-        print("all_variables:", all_variables)
-        for node in self.Gd.topo:
-            if not all_variables:
-                raise RuntimeError("No enough variable names for answer.")
-            _var_name = all_variables.pop()
-            print("varname:", _var_name)
-=======
         all_variables = [chr(i) for i in range(ord('a'), ord('z') + 1)] # lower case
         all_variables.extend([chr(i) for i in range(ord('A'), ord('Z') + 1)]) # upper case
 
@@ -175,7 +155,6 @@
             if not all_variables:
                 raise RuntimeError("No enough variable names for answer.")
             _var_name = random_select_and_remove(all_variables)
->>>>>>> 19bc873b
             answer_desc.append(self.Gd.gen_answer(node, _var_name))
         final_ans_statement = "Thus, the answer is {}.".format(node.value)
         answer_desc.append(final_ans_statement)
@@ -186,16 +165,10 @@
 
 if __name__ == "__main__":
     # seed = random.randint(0, 100000)
-<<<<<<< HEAD
-    seed = 2900
-    # random.seed(seed)
-    # np.random.seed(seed)
-=======
     seed = 32489
     random.seed(seed)
     # os.environ['PYTHONHASHSEED'] = str(seed)
     np.random.seed(seed)
->>>>>>> 19bc873b
     print(f"Seed: {seed}")
     seed_all(seed)
 
