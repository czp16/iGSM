<<<<<<< HEAD
from typing import List, Dict, Optional, Sequence
import numpy as np
import random
import torch
import os
=======
from typing import List, Optional
import numpy as np
import random
>>>>>>> 19bc873b

def softmax(x: np.ndarray) -> np.ndarray:
    '''
    Compute the softmax of vector x.
    '''
    e_x = np.exp(x - np.max(x))
    return e_x / e_x.sum()

<<<<<<< HEAD
def seed_all(seed=1029, others: Optional[list] = None):
    random.seed(seed)
    os.environ['PYTHONHASHSEED'] = str(seed)
    np.random.seed(seed)
    # torch.use_deterministic_algorithms(True)
    torch.manual_seed(seed)
    torch.cuda.manual_seed(seed)
    torch.cuda.manual_seed_all(seed)  # if you are using multi-GPU.
    torch.backends.cudnn.benchmark = False
    torch.backends.cudnn.deterministic = True
    if others is not None:
        if hasattr(others, "seed"):
            others.seed(seed)
            return True
        try:
            for item in others:
                if hasattr(item, "seed"):
                    item.seed(seed)
        except:
            pass
=======

def random_select_and_remove(lst: List):
    if not lst:
        return None
    index = random.randrange(len(lst))
    lst[index], lst[-1] = lst[-1], lst[index]
    return lst.pop()
>>>>>>> 19bc873b
<|MERGE_RESOLUTION|>--- conflicted
+++ resolved
@@ -1,14 +1,9 @@
-<<<<<<< HEAD
-from typing import List, Dict, Optional, Sequence
+from typing import List, Optional, Dict, Optional, Sequence
 import numpy as np
+import random
 import random
 import torch
 import os
-=======
-from typing import List, Optional
-import numpy as np
-import random
->>>>>>> 19bc873b
 
 def softmax(x: np.ndarray) -> np.ndarray:
     '''
@@ -17,7 +12,6 @@
     e_x = np.exp(x - np.max(x))
     return e_x / e_x.sum()
 
-<<<<<<< HEAD
 def seed_all(seed=1029, others: Optional[list] = None):
     random.seed(seed)
     os.environ['PYTHONHASHSEED'] = str(seed)
@@ -38,12 +32,10 @@
                     item.seed(seed)
         except:
             pass
-=======
 
 def random_select_and_remove(lst: List):
     if not lst:
         return None
     index = random.randrange(len(lst))
     lst[index], lst[-1] = lst[-1], lst[index]
-    return lst.pop()
->>>>>>> 19bc873b
+    return lst.pop()