--- conflicted
+++ resolved
@@ -1,16 +1,9 @@
-<<<<<<< HEAD
-from igsm_gym.utils.misc import softmax, seed_all
-
-__all__ = [
-    "softmax",
-    "seed_all"
-=======
 from igsm_gym.utils.misc import softmax, random_select_and_remove
-from igsm_gym.utils.english import english_dict
+from igsm_gym.utils.english import english_dict, seed_all
 
 __all__ = [
     "softmax",
     "random_select_and_remove",
     "english_dict",
->>>>>>> 19bc873b
+    "seed_all"
 ]